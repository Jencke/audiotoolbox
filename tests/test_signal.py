--- conflicted
+++ resolved
@@ -548,7 +548,6 @@
     testing.assert_almost_equal(sig.stats.dbfs, -10)
 
 
-<<<<<<< HEAD
 def test_crossfade():
     # Energy in cos faded uncorrelated noise should be constant
     sig = audio.Signal((2, 2, 10), 1, 48000).add_uncorr_noise(0)
@@ -561,10 +560,10 @@
     sig.crossfade(200e-3, 450e-3, fade_type="linear")
     sumsig = sig.sum(axis=-2)
     assert np.abs(1 - sumsig.stats.var.mean()) < 1.0e-4
-=======
+
+
 def test_writefile():
     sig = audio.Signal(1, 1, 48000).add_noise()
     sig.writefile("test.wav")
     sig.set_dbfs(-20)
-    rsig = audio.from_file("test.wav")
->>>>>>> 9a38cff3
+    rsig = audio.from_file("test.wav")