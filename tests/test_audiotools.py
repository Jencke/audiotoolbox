--- conflicted
+++ resolved
@@ -328,7 +328,6 @@
         diff = np.diff(barks)
         testing.assert_almost_equal(diff[0], 0.5)
 
-<<<<<<< HEAD
         freqs = audio.freqarange(16, 16000, 1, 'octave')
         assert freqs[-2] == 4000
 
@@ -338,10 +337,6 @@
         freqs = audio.freqarange(16, 16000, 1/2, 'octave')
         assert freqs[-4] == 4000
 
-
-
-=======
->>>>>>> 125ae12c
     def test_erb_to_freq(self):
         # Test by inversion from freq_to_erb
         freq = np.array([100.0, 1000, 10000])
