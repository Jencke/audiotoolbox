import audiotools as audio
import numpy as np
import numpy.testing as testing
import pytest


def test_pad_for_fft():
    signal1 = np.ones(100)
    padded = audio.pad_for_fft(signal1)

    # check correct length
    assert len(padded) == 128

    # check zeros in the end and unchanged in beginning
    assert np.array_equal(padded[100:], np.zeros(28))
    assert np.array_equal(padded[:100], signal1)

    signal1 = np.ones([100, 2])
    padded = audio.pad_for_fft(signal1)
    # check correct length
    assert len(padded) == 128

    # check zeros in the end and unchanged in beginning
    assert np.array_equal(padded[100:, :], np.zeros([28, 2]))
    assert np.array_equal(padded[:100, :], signal1)


def test_nsamples():
    duration = 1
    fs = 10

    assert audio.nsamples(duration, fs) == 10

    # test for directly using signal class
    sig = audio.Signal(1, 1, 10)
    assert audio.nsamples(sig) == 10


def test_low_noise_noise():
    noise = audio.generate_low_noise_noise(1, 500, 200, fs=48000)
    assert noise.shape == (48000,)

    # test directly using signal
    sig = audio.Signal((2, 3), 1, 48000)
    noise = audio.generate_low_noise_noise(sig, 500, 200, n_rep=10)
    assert noise.shape == (48000, 2, 3)
    testing.assert_array_equal(noise[:, 0, :], noise[:, 1, :])
    testing.assert_array_equal(noise[:, :, 0], noise[:, :, 1])


def test_generate_tone():
    # test frequency, sampling rate and duration
    tone1 = audio.generate_tone(1, 1, 1e3)
    tone2 = audio.generate_tone(0.5, 2, 2e3)
    assert np.array_equal(tone1, tone2)

    # test phaseshift
    tone = audio.generate_tone(1, 1, 1e3, start_phase=np.pi / 2)
    testing.assert_almost_equal(tone[0], 0)
    tone = audio.generate_tone(1, 1, 1e3, start_phase=1 * np.pi)
    testing.assert_almost_equal(tone[0], -1)

    sig = audio.Signal((2, 3), 1, 48000).add_tone(50)
    tone = audio.generate_tone(sig, 50)
    testing.assert_array_equal(sig, tone)


def test_get_time():
    tone = audio.generate_tone(1, 1, 1e3)
    time = audio.get_time(tone, 1e3)

    # Test sampling rate
    assert time[2] - time[1] == 1.0 / 1e3

    # Test duration
    assert time[-1] == 1 - 1.0 / 1e3

    tone1 = audio.generate_tone(1, 1, 1e3)
    tone2 = audio.generate_tone(1, 1, 1e3)

    tone_two_channel = np.column_stack([tone1, tone2])

    time = audio.get_time(tone, 1e3)

    assert len(time) == len(tone_two_channel)

    # Test sampling rate
    assert time[2] - time[1] == 1.0 / 1e3

    # Test duration
    assert time[-1] == 1 - 1.0 / 1e3

    # Test appearence of extra sample due to numerics
    fs = 48e3
    left = np.linspace(0, 1, 50976)
    time = audio.get_time(left, fs)
    assert len(left) == len(time)


def test_cosine_fade_window():
    window = audio.cosine_fade_window(np.zeros(1000), 100e-3, 1e3)

    # test symmentry
    assert np.array_equal(window[:100], window[-100:][::-1])

    # test starts with 0
    assert window[0] == 0

    window = audio.cosine_fade_window(np.zeros(1000), 100e-3, 1e3)

    # test if the window is a cosine curve of the right type
    cos_curve = np.concatenate([window[:100], window[-101:]])
    sin = (0.5 * audio.generate_tone(0.2 + 1.0 / 1e3, 5, 1e3, start_phase=np.pi)) + 0.5
    testing.assert_array_almost_equal(cos_curve, sin)

    # Test that the last sample in the window is not equal to 1
    nsamp = audio.nsamples(200e-3, 1e3)
    window = audio.cosine_fade_window(np.zeros(nsamp + 1), 100e-3, 1e3)
    assert window[int(nsamp / 2)] == 1
    assert window[int(nsamp / 2 - 1)] != 1
    assert window[int(nsamp / 2 + 1)] != 1
    assert window[int(nsamp / 2 + 1)] == window[int(nsamp / 2 - 1)]

    # Test multichannel window
    window = audio.cosine_fade_window(np.zeros([1000, 2]), 100e-3, 1e3)
    assert np.array_equal(window[:, 0], window[:, 1])
    assert np.array_equal(window[:100, 0], window[-100:, 0][::-1])

    sig = audio.Signal((2, 3), 1, 48000)
    win = audio.cosine_fade_window(sig, 100e-3)
    assert win.shape == sig.shape
    testing.assert_array_equal(win[:, 1, 0], win[:, 0, 1])

    # make sure that it also works if the last dimension equals 1
    sig = audio.Signal((2, 1), 1, 48000)
    win = audio.cosine_fade_window(sig, 100e-3)
    assert win.shape == sig.shape
    testing.assert_array_equal(win[:, 1, 0], win[:, 0, 0])


def test_gauss_fade_window():
    window = audio.gaussian_fade_window(np.zeros(1000), 100e-3, 1e3)

    # test symmentry
    assert np.array_equal(window[:100], window[-100:][::-1])

    # test starts at -60dB
    testing.assert_almost_equal(window[0], 0.001)

    # test setting cutoff
    window = audio.gaussian_fade_window(np.zeros(1000), 100e-3, 1e3, cutoff=-20)
    testing.assert_almost_equal(window[0], 0.1)

    # Test that the last sample in the window is not equal to 1
    nsamp = audio.nsamples(200e-3, 1e3)
    window = audio.gaussian_fade_window(np.zeros(nsamp + 1), 100e-3, 1e3)

    assert window[int(nsamp / 2)] == 1
    assert window[int(nsamp / 2 - 1)] != 1
    assert window[int(nsamp / 2 + 1)] != 1
    assert window[int(nsamp / 2 + 1)] == window[int(nsamp / 2 - 1)]

    # Test multichannel window
    window = audio.gaussian_fade_window(np.zeros([1000, 2]), 100e-3, 1e3)
    assert np.array_equal(window[:, 0], window[:, 1])
    assert np.array_equal(window[:100, 0], window[-100:, 0][::-1])

    sig = audio.Signal((2, 3), 1, 48000)
    win = audio.gaussian_fade_window(sig, 100e-3)
    assert win.shape == sig.shape
    testing.assert_array_equal(win[:, 1, 0], win[:, 0, 1])


# def test_shift_signal():

#     signal = np.ones(10)
#     sig = audio.shift_signal(signal, 10, mode='zeros')
#     assert len(sig) == 20
#     assert np.all(sig[10:] == 1)
#     assert np.all(sig[:10] == 0)

#     signal = np.ones(10)
#     signal[-2:] = 0
#     sig = audio.shift_signal(signal, 2, mode='cyclic')
#     assert len(sig) == 10
#     assert np.all(sig[:2] == 0)
#     assert np.all(sig[2:] == 1)

#     signal = np.ones(10)
#     signal[:2] = 0
#     sig = audio.shift_signal(signal, -2, mode='cyclic')
#     assert len(sig) == 10
#     assert np.all(sig[:2] == 1)
#     assert np.all(sig[-2:] == 0)


def test_delay_signal():
    signal = audio.generate_tone(1, 1, 1e3, start_phase=0.5 * np.pi)
    signal += audio.generate_tone(1, 2, 1e3, start_phase=0.5 * np.pi)

    delayed = audio.delay_signal(signal, 1.5e-3, 1e3)

    phase1 = 1.5e-3 * 1 * 2 * np.pi - 0.5 * np.pi
    phase2 = 1.5e-3 * 2 * 2 * np.pi - 0.5 * np.pi

    shifted = audio.generate_tone(1, 1, 1e3, start_phase=-phase1)
    shifted += audio.generate_tone(1, 2, 1e3, start_phase=-phase2)

    error = np.abs(shifted[:] - delayed[:-2, 1])
    assert np.max(error[10:-10]) <= 1e-3

    # Check if a negative delay results in inverted channels
    delayed_negative = audio.delay_signal(signal, -1.5e-3, 1e3)

    assert np.array_equal(delayed[:, 0], delayed_negative[:, 1])
    assert np.array_equal(delayed[:, 1], delayed_negative[:, 0])

    # Test with noise and full sample shift
    duration = 100e-3
    fs = 48e3
    noise = audio.generate_noise(duration, fs=fs)
    noise *= audio.cosine_fade_window(noise, 20e-3, fs)
    dt = 1.0 / fs
    delayed = audio.delay_signal(noise, dt * 5, fs)
    testing.assert_almost_equal(delayed[5:, 1], delayed[:-5, 0])


def test_zeropad():
    signal = audio.generate_tone(1, 1, 1e3)

    buffered = audio.zeropad(signal, 10)

    assert len(buffered) - len(signal) == 20
    assert np.array_equal(buffered[:10], buffered[-10:])
    assert np.array_equal(buffered[:10], np.zeros(10))

    buffered = audio.zeropad(signal, 0)
    assert len(buffered) == len(signal)

    # Test multichannel signal
    signal = audio.generate_tone(1, 1, 1e3)
    mc_signal = np.column_stack([signal, signal])
    mc_buffered = audio.zeropad(mc_signal, 10)
    assert np.array_equal(mc_buffered[:10, 0], mc_buffered[-10:, 1])

    # Test different start and end zeros
    signal = audio.generate_tone(1, 1, 1e3)
    mc_signal = np.column_stack([signal, signal])
    mc_buffered = audio.zeropad(mc_signal, (10, 5))
    assert np.all(mc_buffered[:10] == 0)
    assert np.all(mc_buffered[-5:] == 0)

    sig = audio.Signal(2, 1, 1)
    sig[:] = 1
    zpsig = audio.zeropad(sig, [2, 2])
    assert zpsig.shape == (5, 2)

    sig = audio.Signal((2, 3), 1, 1)
    sig[:] = 1
    zpsig = audio.zeropad(sig, [2, 2])
    assert zpsig.shape == (5, 2, 3)


def test_bark():
    # Compare the tabled values to the ones resulting from the equation

    scale = np.array(audio.get_bark_limits()[:-1])
    calc_vals = audio.bark.from_freq(scale)

    assert np.abs(calc_vals - np.arange(len(scale))).max() <= 0.08

    scale = np.array(audio.get_bark_limits())
    calc_vals = audio.bark.from_freq(scale[:-1], True)
    assert np.array_equal(np.arange(0, 24), calc_vals)


def test_bark_to_freq():
    # test inversion between freq_to_bark and bark_to_freq
    freqs = np.linspace(100, 15e3, 10)
    barks = audio.bark.from_freq(freqs)
    rev_freqs = audio.bark.to_freq(barks)

    testing.assert_array_almost_equal(freqs, rev_freqs)


def test_freqspace():
    freqs = audio.freqspace(100, 12000, 23)
    barks = audio.freq_to_bark(freqs)
    diff = np.diff(barks)

    # should be very close to one bark distance
    assert np.round(diff[0], 2) == 1.0

    # check if the array is equally spaced in barks
    testing.assert_array_almost_equal(diff, diff[::-1])

    freqs = audio.freqspace(100, 1200, 22, scale="erb")
    erbs = audio.freq_to_erb(freqs)
    diff = np.diff(erbs)

    # check if really equally spaced in erbs
    testing.assert_array_almost_equal(diff, diff[::-1])


def test_freq_to_erb():
    # test that scale starts with 0
    assert audio.erb.from_freq(0) == 0

    # compare results with original equation
    freq = np.array([100.0, 1000, 10000])
    nerb = audio.erb.from_freq(freq)
    nerb2 = (1000 / (24.7 * 4.37)) * np.log(4.37 * (freq / 1000) + 1)
    assert np.array_equal(nerb, nerb2)


def test_freqarange():
    freqs = audio.freqarange(100, 1200, 1, scale="erb")
    erbs = audio.freq_to_erb(freqs)
    diff = np.diff(erbs)
    testing.assert_almost_equal(diff, diff[::-1])

    freqs = audio.freqarange(100, 1200, 0.5, scale="erb")
    erbs = audio.freq_to_erb(freqs)
    diff = np.diff(erbs)
    testing.assert_almost_equal(diff[0], 0.5)

    freqs = audio.freqarange(100, 1200, 1)
    barks = audio.freq_to_bark(freqs)
    diff = np.diff(barks)
    testing.assert_almost_equal(diff, diff[::-1])

    freqs = audio.freqarange(100, 1200, 0.5)
    barks = audio.freq_to_bark(freqs)
    diff = np.diff(barks)
    testing.assert_almost_equal(diff[0], 0.5)

    freqs = audio.freqarange(16, 16000, 1, "octave")
    assert freqs[-2] == 4000

    freqs = audio.freqarange(16, 16000, 1 / 3, "octave")
    assert freqs[-6] == 4000

    freqs = audio.freqarange(16, 16000, 1 / 2, "octave")
    assert freqs[-4] == 4000


def test_erb_to_freq():
    # Test by inversion from freq_to_erb
    freq = np.array([100.0, 1000, 10000])
    nerb = audio.erb.from_freq(freq)

    freq2 = audio.erb.to_freq(nerb)
    np.array_equal(freq2, freq)


def test_time2phase():
    # two simple conversion tests
    f = 1e3
    time = 1e-3
    phase = audio.time2phase(time, f)
    assert phase == (2 * np.pi)

    f = 500
    time = 1e-3
    phase = audio.time2phase(time, f)
    assert phase == (np.pi)


def test_phase2time():
    # simple conversion test
    f = 1e3
    phase = 2 * np.pi
    time = audio.phase2time(phase, f)
    assert time == 1e-3

    # test that phase2time inverts time2phase and that both work on
    # arrays
    f = 1e3
    time = np.linspace(0.1e-3, 1e-3, 100)
    phase = audio.time2phase(time, f)
    calc_time = audio.phase2time(phase, f)

    testing.assert_array_almost_equal(time, calc_time)


def test_cos_amp_modulator():
    fs = 100e3
    signal = audio.generate_tone(1, 100, fs)
    mod = audio.cos_amp_modulator(signal, 5, fs)
    test = audio.generate_tone(1, 5, fs)
    testing.assert_array_almost_equal(mod, test + 1)
    assert max(mod) == 2.0

    mod = audio.cos_amp_modulator(signal, 5, fs, 0.5)
    assert mod[0] == 1.5

    mod = audio.cos_amp_modulator(signal, 5, fs, start_phase=np.pi)
    test = audio.generate_tone(1, 5, fs, start_phase=np.pi)
    testing.assert_array_almost_equal(mod, test + 1)

    sig = audio.Signal(1, 1, 48000).add_tone(5) + 1
    mod = audio.cos_amp_modulator(sig, 5, 1)
    testing.assert_array_equal(sig, mod)

    sig = audio.Signal((2, 3), 1, 48000).add_tone(5) + 1
    mod = audio.cos_amp_modulator(sig, 5, 1)


def test_calc_dbspl():
    assert audio.calc_dbspl(2e-3) == 40
    assert audio.calc_dbspl(20e-6) == 0
    sig = audio.Signal(1, 1, 48000).add_tone(500)
    l_tone = 20 * np.log10(np.sqrt(0.5) / 20e-6)
    assert audio.calc_dbspl(sig) == l_tone


def test_set_dbsl():
    fs = 100e3
    signal = audio.generate_tone(100, 1, fs)
    signal = audio.set_dbspl(signal, 15)
    testing.assert_almost_equal(audio.calc_dbspl(signal), 15)
    assert audio.set_dbspl(1, 0) == 20e-6


def test_calc_dbfs():
    signal = audio.generate_tone(1000, 1, 48000)
    testing.assert_almost_equal(audio.calc_dbfs(signal), 0)

    signal = np.concatenate([-np.ones(10), np.ones(10)])
    signal = np.tile(signal, 100)
    rms_rect = 20 * np.log10(np.sqrt(2))
    testing.assert_almost_equal(audio.calc_dbfs(signal), rms_rect)


def test_set_dbfs():
    signal = audio.generate_tone(1000, 1, 48000)
    signal = audio.set_dbfs(signal, -5)
    testing.assert_almost_equal(audio.calc_dbfs(signal), -5)

    # RMS value of a -5 db sine
    m = (10 ** (-5 / 20)) / np.sqrt(2)

    signal = np.concatenate([-np.ones(10), np.ones(10)])
    signal = np.tile(signal, 100)
    signal = audio.set_dbfs(signal, -5)
    assert signal.max() == m

    assert audio.set_dbfs(2, 0, norm="peak") == 1
    signal = audio.generate_tone(1000, 8, 48000)
    assert audio.set_dbfs(signal, 0, "peak").max() == 1
    assert audio.set_dbfs(signal, -3, "peak").max() == 10 ** (-3 / 20)


def test_phon_to_dbspl():
    # Test some specific Values
    l_pressure = audio.phon_to_dbspl(160, 30)
    assert np.round(l_pressure, 1) == 48.4
    l_pressure = audio.phon_to_dbspl(315, 60)
    assert np.round(l_pressure, 1) == 65.4
    l_pressure = audio.phon_to_dbspl(10000, 80)
    assert np.round(l_pressure, 1) == 91.7

    # Compare interpolated values with default values
    l_int = audio.phon_to_dbspl(10000, 80, interpolate=True)
    l_tab = audio.phon_to_dbspl(10000, 80, interpolate=False)
    testing.assert_almost_equal(l_int, l_tab)

    l_int = audio.phon_to_dbspl(100, 30, interpolate=True)
    l_tab = audio.phon_to_dbspl(100, 30, interpolate=False)
    testing.assert_almost_equal(l_int, l_tab)

    # Test Limits
    with pytest.raises(AssertionError):
        audio.phon_to_dbspl(10000, 90)
        audio.phon_to_dbspl(10000, 10)

    audio.phon_to_dbspl(10000, 10, limit=False)


def test_dbspl_to_phon():
    # Test some specific Values
    l_pressure = audio.phon_to_dbspl(160, 30)
    l_phon = audio.dbspl_to_phon(160, l_pressure)
    assert np.round(l_phon, 1) == 30

    l_pressure = audio.phon_to_dbspl(1238, 78, interpolate=True)
    l_phon = audio.dbspl_to_phon(1238, l_pressure, interpolate=True)
    assert np.round(l_phon, 1) == 78


<<<<<<< HEAD
def test_bark_bw():
    cf = np.array([200, 1000])
    bws = audio.bark.bandwidth(cf)
    bws2 = 25 + 75 * (1 + 1.4 * (cf / 1000.0) ** 2) ** 0.69
    assert np.array_equal(bws, bws2)


=======
>>>>>>> 9a38cff3
def test_audfilter_bw():
    cf = np.array([200, 1000])
    bws = audio.calc_bandwidth(cf)
    bws2 = 25 + 75 * (1 + 1.4 * (cf / 1000.0) ** 2) ** 0.69
    assert np.array_equal(bws, bws2)

    bws = audio.calc_bandwidth(cf, "erb")
    bws2 = 24.7 * (4.37 * (cf / 1000.0) + 1)
    assert np.array_equal(bws, bws2)

    bw = audio.calc_bandwidth(1000.0)
    bw2 = audio.calc_bandwidth(1000, "cbw")

    # default is cbw and type is float for both
    assert type(bw) == type(float())
    assert bw == bw2

    # test that the function also works if providing integer input
    bw = audio.calc_bandwidth(555.0)
    bw2 = audio.calc_bandwidth(555)
    assert bw == bw2

    bw = audio.calc_bandwidth(555.0, "erb")
    bw2 = audio.calc_bandwidth(555, "erb")
    assert bw == bw2


def test_generate_noise():
    duration = 1
    fs = 100e3

    noise = audio.generate_noise(duration, fs)
    assert len(noise) == audio.nsamples(duration, fs)
    assert np.ndim(noise) == 1
    # Test for whole spectrum
    spec = np.fft.fft(noise)
    assert np.all(~np.isclose(np.abs(spec)[1:], 0))
    testing.assert_almost_equal(np.abs(spec[0]), 0)
    testing.assert_almost_equal(np.var(noise), 1)

    # # Test no offset
    testing.assert_almost_equal(noise.mean(), 0)
    # test seed
    noise1 = audio.generate_noise(duration, fs, seed=1)
    noise2 = audio.generate_noise(duration, fs, seed=1)
    noise3 = audio.generate_noise(duration, fs, seed=2)
    testing.assert_equal(noise1, noise2)
    assert ~np.all(noise1 == noise3)

    # test directly handing over signal
    sig = audio.Signal((2, 3), 1, 10)
    noise = audio.generate_noise(sig)
    assert noise.shape == (10, 2, 3)
    testing.assert_array_equal(noise[:, 0, :], noise[:, 1, :])
    testing.assert_array_equal(noise[:, :, 0], noise[:, :, 1])

    # test directly handing over signal
    noise = audio.generate_noise(1, 10, n_channels=(2, 3))
    assert noise.shape == (10, 2, 3)
    testing.assert_array_equal(noise[:, 0, :], noise[:, 1, :])
    testing.assert_array_equal(noise[:, :, 0], noise[:, :, 1])

    # test multichannel
    noise = audio.generate_noise(1, 10, n_channels=(2, 3), ntype="pink")
    assert noise.shape == (10, 2, 3)
    testing.assert_array_equal(noise[:, 0, :], noise[:, 1, :])
    testing.assert_array_equal(noise[:, :, 0], noise[:, :, 1])


def test_generate_uncorr_noise():
    duration = 1
    fs = 100e3
    noise = audio.generate_uncorr_noise(duration, fs, n_channels=2)
    noise1 = noise[:, 0]
    noise2 = noise[:, 1]
    # Test equal Power assumption
    testing.assert_almost_equal(noise1.var(), noise2.var())

    # Test multichannel
    res_noise = audio.generate_uncorr_noise(1, fs=48000, n_channels=100, corr=0)
    cv = np.corrcoef(res_noise.T)
    lower_tri = np.tril(cv, -1)
    lower_tri[lower_tri == 0] = np.nan
    testing.assert_almost_equal(lower_tri[~np.isnan(lower_tri)], 0)

    # Test multichannel
    res_noise = audio.generate_uncorr_noise(1, fs=48000, n_channels=3, corr=0.5)
    cv = np.corrcoef(res_noise.T)
    lower_tri = np.tril(cv, -1)
    lower_tri[lower_tri == 0] = np.nan
    testing.assert_almost_equal(lower_tri[~np.isnan(lower_tri)], 0.5)

    # Test multichannel
    res_noise = audio.generate_uncorr_noise(
        1, fs=48000, n_channels=3, corr=0.5, ntype="pink"
    )
    cv = np.corrcoef(res_noise.T)
    lower_tri = np.tril(cv, -1)
    lower_tri[lower_tri == 0] = np.nan
    testing.assert_almost_equal(lower_tri[~np.isnan(lower_tri)], 0.5)

    # Test vor variance = 1
    noise = audio.generate_uncorr_noise(duration, fs, 2, corr=0.5)
    testing.assert_almost_equal(noise.var(axis=0), 1)

    # Test multiple dimensions:
    noise = audio.generate_uncorr_noise(duration, fs, (2, 3, 4), corr=0.5)
    assert noise.shape[1:] == (2, 3, 4)
    noise = noise.reshape([len(noise), 2 * 3 * 4])
    cv = np.corrcoef(noise.T)
    lower_tri = np.tril(cv, -1)
    lower_tri[lower_tri == 0] = np.nan
    testing.assert_almost_equal(lower_tri[~np.isnan(lower_tri)], 0.5)


def test_generate_uncorr_noise_filter():
    # Test brickwall
    duration = 1
    fs = 100000
    fc = 300
    bw = 200
    bandpass = {"fc": fc, "bw": bw, "filter_type": "brickwall"}
    noise = audio.generate_uncorr_noise(duration, fs, 2, corr=0.5, bandpass=bandpass)
    flow = fc - bw / 2
    fhigh = fc + bw / 2
    spec = np.abs(np.fft.fft(noise, axis=0))
    freqs = np.fft.fftfreq(len(spec), 1.0 / fs)
    passband = (np.abs(freqs) >= flow) & (np.abs(freqs) <= fhigh)
    non_zero = ~np.isclose(spec, 0)
    assert np.array_equal(non_zero[:, 0], passband)
    assert np.array_equal(non_zero[:, 1], passband)

    # test coherence value
    bandpass = {"fc": fc, "bw": bw, "filter_type": "brickwall"}
    noise = audio.generate_uncorr_noise(duration, fs, 4, corr=0.5, bandpass=bandpass)
    cv = np.corrcoef(noise.T)
    lower_tri = np.tril(cv, -1)
    lower_tri[lower_tri == 0] = np.nan
    testing.assert_almost_equal(lower_tri[~np.isnan(lower_tri)], 0.5)

    bandpass = {"fc": fc, "bw": bw, "filter_type": "butter"}
    noise = audio.generate_uncorr_noise(duration, fs, 4, corr=0.5, bandpass=bandpass)
    cv = np.corrcoef(noise.T)
    lower_tri = np.tril(cv, -1)
    lower_tri[lower_tri == 0] = np.nan
    testing.assert_almost_equal(lower_tri[~np.isnan(lower_tri)], 0.5, decimal=6)

    bandpass = {"fc": fc, "bw": bw, "filter_type": "gammatone"}
    noise = audio.generate_uncorr_noise(duration, fs, 4, corr=0.5, bandpass=bandpass)
    cv = np.corrcoef(noise.T)
    lower_tri = np.tril(cv, -1)
    lower_tri[lower_tri == 0] = np.nan
    testing.assert_almost_equal(lower_tri[~np.isnan(lower_tri)], 0.5, decimal=5)

    fcut = 500
    lowpass = {"f_cut": fcut, "filter_type": "brickwall"}
    noise = audio.generate_uncorr_noise(duration, fs, 4, corr=0.5, lowpass=lowpass)
    cv = np.corrcoef(noise.T)
    lower_tri = np.tril(cv, -1)
    lower_tri[lower_tri == 0] = np.nan
    testing.assert_almost_equal(lower_tri[~np.isnan(lower_tri)], 0.5, decimal=5)

    fcut = 500
    highpass = {"f_cut": fcut, "filter_type": "brickwall"}
    noise = audio.generate_uncorr_noise(duration, fs, 4, corr=0.33, highpass=highpass)


def test_extract_binaural_differences():
    from scipy.signal import hilbert

    # Check phase_difference
    fs = 48000
    signal1 = audio.generate_tone(1, 500, fs)
    signal2 = audio.generate_tone(1, 500, fs, start_phase=0.5 * np.pi)
    signal = np.column_stack([signal1, signal2])
    ipd, ild = audio.extract_binaural_differences(signal)

    assert len(ipd) == len(signal1)
    assert np.all(np.isclose(ild, 0))
    assert np.all(np.isclose(ipd, -np.pi * 0.5))

    # check log level difference
    signal1 = audio.set_dbspl(audio.generate_tone(1, 500, fs), 50)
    signal2 = audio.set_dbspl(audio.generate_tone(1, 500, fs), 60)
    signal = np.column_stack([signal1, signal2])
    ipd, ild = audio.extract_binaural_differences(signal)
    assert np.all(np.isclose(ild, -10))

    # check amplitude difference
    fs = 48000
    signal1 = audio.generate_tone(1, 500, fs)
    signal2 = audio.generate_tone(1, 500, fs) * 0.5
    signal = np.column_stack([signal1, signal2])
    ipd, ild = audio.extract_binaural_differences(signal, log_ilds=False)
    assert np.all(np.isclose(ild, 2))
    assert np.all(np.isclose(ipd, 0))


def test_crest_factor():
    # Test that c for sine is equal to sqrt(2)
    signal = audio.generate_tone(100, 1, 100e3)
    c = audio.crest_factor(signal)
    testing.assert_almost_equal(c, 20 * np.log10(np.sqrt(2)))

    # test that c for half wave rect. sine is 2
    signal = audio.generate_tone(100, 1, 100e3)
    signal[signal < 0] = 0
    c = audio.crest_factor(signal)
    testing.assert_almost_equal(c, 20 * np.log10(2))


def test_band2rms():
    band = audio.band2rms(50, 1)
    assert band == 50
    band = audio.band2rms(50, 20)
    assert band == 50 + 10 * np.log10(20)

    band = audio.rms2band(50, 1)
    assert band == 50
    band = audio.rms2band(50, 20)
    assert band == 50 - 10 * np.log10(20)


def test_crest_factor():
    signal = audio.generate_tone(100, 1, 100e3)
    cfac = audio.crest_factor(signal)
    testing.assert_almost_equal(cfac, np.sqrt(2))


def test_cmplx_crosscorr():
    cf = 500
    bw = 100
    sig = audio.Signal(2, 100, 48000).add_noise()
    sig.bandpass(cf, bw, "brickwall")
    coh = audio.cmplx_crosscorr(sig)

    # Analytic coherence for aboves signal
    coh_analytic = (
        np.sin(np.pi * bw * sig.time[1:])
        / (np.pi * bw * sig.time[1:])
        * np.exp(1j * 2 * np.pi * cf * sig.time[1:])
    )

    assert isinstance(coh, audio.Signal)
    testing.assert_almost_equal(np.abs(coh[coh.time == 0]), 1)
    nsamp = 1000
    start = np.where(coh.time == 0)[0][0]
    testing.assert_allclose(
        coh[start + 1 : start + nsamp], coh_analytic[: nsamp - 1], rtol=0, atol=0.03
    )

    # calculate auto-coherrence
    coh2 = audio.cmplx_crosscorr(sig.ch[0])
    testing.assert_array_equal(coh, coh2)

    # test using numpy arrays
    sig = np.asarray(sig)
    coh3 = audio.cmplx_crosscorr(sig)
    testing.assert_array_equal(coh3, coh)

    cf = 500
    bw = 100
    sig = audio.Signal(2, 100, 48000).add_uncorr_noise(0.5)
    sig.bandpass(cf, bw, "brickwall")
    coh = audio.cmplx_crosscorr(sig)
    testing.assert_allclose(coh.abs()[coh.time == 0], 0.5, rtol=0.05)


def test_cmplx_correlation():
    signal = audio.Signal(1, 1, 48000)
    with pytest.raises(ValueError):
        audio.cmplx_corr(signal)
    signal = audio.Signal(3, 1, 48000)
    with pytest.raises(ValueError):
        audio.cmplx_corr(signal)

    signal = audio.Signal(2, 1, 48000).add_noise()
    ccc = complex(audio.cmplx_corr(signal))
    testing.assert_allclose(np.abs(ccc), 1)
    testing.assert_almost_equal(np.angle(ccc), 0)

    signal = audio.Signal(2, 1, 48000).add_noise()
    signal *= 5.2
    ccc = complex(audio.cmplx_corr(signal))
    testing.assert_allclose(np.abs(ccc), 1)

    signal = audio.Signal(2, 1, 48000).add_noise()
    signal.lowpass(20000, "brickwall")
    signal.ch[1].phase_shift(np.pi / 2)
    ccc = audio.cmplx_corr(signal)
    testing.assert_allclose(np.angle(ccc), np.pi / 2)

    # If the

    signal = audio.Signal(2, 1, 48000).add_uncorr_noise(0.2)
    ccc = audio.cmplx_corr(signal)
    testing.assert_allclose(np.abs(ccc), 0.2, atol=0.001)
    testing.assert_allclose(np.angle(ccc), 0, atol=0.1)

    signal = audio.Signal((2, 3, 2), 1, 48000).add_uncorr_noise(0.2)
    ccc = audio.cmplx_corr(signal)
    testing.assert_allclose(np.abs(ccc), 0.2, atol=0.001)
    testing.assert_allclose(np.angle(ccc), 0, atol=0.1)


def test_duration_is_signal():
    # direct input
    duration, fs, n_ch = audio.audiotools._duration_is_signal(1, 2, 3)
    assert duration == 1
    assert fs == 2
    assert n_ch == 3

    duration, fs, n_ch = audio.audiotools._duration_is_signal(1, 2)
    assert duration == 1
    assert fs == 2
    assert n_ch == None

    # signal as input
    sig = audio.Signal((2, 3), 1, 2)
    duration, fs, n_ch = audio.audiotools._duration_is_signal(sig)
    assert duration == 1
    assert fs == 2
    assert n_ch == (2, 3)

    # Numpy array as input
    sig = np.zeros((11, 2, 3))
    duration, fs, n_ch = audio.audiotools._duration_is_signal(sig, 3)
    assert duration == 11 / 3
    assert fs == 3
    assert n_ch == (2, 3)


def test_copy_to_ndim():
    a = np.random.random(1000)
    b = audio.audiotools._copy_to_dim(a, (2, 3))
    assert b.shape == (1000, 2, 3)

    b = audio.audiotools._copy_to_dim(a, 3)
    assert b.shape == (1000, 3)<|MERGE_RESOLUTION|>--- conflicted
+++ resolved
@@ -488,16 +488,6 @@
     assert np.round(l_phon, 1) == 78
 
 
-<<<<<<< HEAD
-def test_bark_bw():
-    cf = np.array([200, 1000])
-    bws = audio.bark.bandwidth(cf)
-    bws2 = 25 + 75 * (1 + 1.4 * (cf / 1000.0) ** 2) ** 0.69
-    assert np.array_equal(bws, bws2)
-
-
-=======
->>>>>>> 9a38cff3
 def test_audfilter_bw():
     cf = np.array([200, 1000])
     bws = audio.calc_bandwidth(cf)
