<<<<<<< HEAD
<<<<<<< HEAD
0.62 -> 0.63
=======
=======
0.64 -> 0.64.1
 - Fixed a bug in the FrequencyDomainSignal.to_timedomain() method

>>>>>>> feaecf58
0.62 -> 0.64
>>>>>>> new_release
 - Added parameter to auditools.dbfs to specify if dB fullscale is relative to peak or rms level
 - Deleted the long depricated Signal.add_noise_noise method
 - Implemented Signal.stats submodule
 - Added deprecationwarning to Signal.calc_dbfs and Signal.calc_dbspl which
   moved to the Signal.stats submodule
 - Added the option to directly  apply filters when generating partly correlated noise
 - Added the audiotools.cmplx_corr function which calculates the
   complex-valued correlation coefficent
 - Renamed calc_coherence to cmplx_crosscorr
 - Fixed a bug in signal.phase_shift that sometimes resulted in a complex valued signal

0.61 -> 0.62
 - Fixed the shape of the channels after appling a filterbank
 - Added a summary method that prints information about size and shape of the object<|MERGE_RESOLUTION|>--- conflicted
+++ resolved
@@ -1,14 +1,7 @@
-<<<<<<< HEAD
-<<<<<<< HEAD
-0.62 -> 0.63
-=======
-=======
 0.64 -> 0.64.1
  - Fixed a bug in the FrequencyDomainSignal.to_timedomain() method
 
->>>>>>> feaecf58
 0.62 -> 0.64
->>>>>>> new_release
  - Added parameter to auditools.dbfs to specify if dB fullscale is relative to peak or rms level
  - Deleted the long depricated Signal.add_noise_noise method
  - Implemented Signal.stats submodule
