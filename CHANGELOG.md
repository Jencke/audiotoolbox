--- conflicted
+++ resolved
@@ -1,14 +1,7 @@
-<<<<<<< HEAD
-<<<<<<< HEAD
-0.62 -> 0.63
-=======
-=======
 0.64 -> 0.64.1
  - Bugfix for the FrequencyDomainSignal.to_timedomain method
 
->>>>>>> 703d0df4
 0.62 -> 0.64
->>>>>>> new_release
  - Added parameter to auditools.dbfs to specify if dB fullscale is relative to peak or rms level
  - Deleted the long depricated Signal.add_noise_noise method
  - Implemented Signal.stats submodule
