<<<<<<< HEAD
Develop branch
 - Moved filterbanks from audiotools.filter to audiotools.filter.bank submodule
 - Added a default gammatone filterbank: filter.auditory_gamma_bank
 - audiotools.freqarange now supports octave spacing
=======
Develop
 - Fixed a small bug in _copy_to_dim which would remove the last dimension of an error if it equaled 1
 - Deleted broken audio playback functionality

0.64 -> 0.64.1
 - Fixed a bug in the FrequencyDomainSignal.to_timedomain() method
>>>>>>> 125ae12c

0.62 -> 0.64
 - Added parameter to auditools.dbfs to specify if dB fullscale is relative to peak or rms level
 - Deleted the long depricated Signal.add_noise_noise method
 - Implemented Signal.stats submodule
 - Added deprecationwarning to Signal.calc_dbfs and Signal.calc_dbspl which
   moved to the Signal.stats submodule
 - Added the option to directly  apply filters when generating partly correlated noise
 - Added the audiotools.cmplx_corr function which calculates the
   complex-valued correlation coefficent
 - Renamed calc_coherence to cmplx_crosscorr
 - Fixed a bug in signal.phase_shift that sometimes resulted in a complex valued signal

0.61 -> 0.62
 - Fixed the shape of the channels after appling a filterbank
 - Added a summary method that prints information about size and shape of the object<|MERGE_RESOLUTION|>--- conflicted
+++ resolved
@@ -1,16 +1,13 @@
-<<<<<<< HEAD
-Develop branch
+
+Develop
+ - Fixed a small bug in _copy_to_dim which would remove the last dimension of an error if it equaled 1
+ - Deleted broken audio playback functionality
  - Moved filterbanks from audiotools.filter to audiotools.filter.bank submodule
  - Added a default gammatone filterbank: filter.auditory_gamma_bank
  - audiotools.freqarange now supports octave spacing
-=======
-Develop
- - Fixed a small bug in _copy_to_dim which would remove the last dimension of an error if it equaled 1
- - Deleted broken audio playback functionality
 
 0.64 -> 0.64.1
  - Fixed a bug in the FrequencyDomainSignal.to_timedomain() method
->>>>>>> 125ae12c
 
 0.62 -> 0.64
  - Added parameter to auditools.dbfs to specify if dB fullscale is relative to peak or rms level
