'''
Some simple helper functions for dealing with audiosignals
'''

import numpy as np

def pad_for_fft(signal):
    '''Zero buffer a signal with zeros so that it reaches the next closest
       :math`$2^n$` length.

       This Function attaches zeros to a signal to adjust the length of the signal
       to a multiple of 2 for efficent FFT calculation.

       Parameters:
       -----------
       signal : ndarray
           The input signal

       Returns:
       --------
       ndarray : The zero bufferd output signal.

    '''
    exponent = np.ceil(np.log2(len(signal)))
    n_out = 2**exponent
    out_signal = np.zeros(int(n_out))
    out_signal[:len(signal)] = signal
    return out_signal


def zeropad(signal, number):
    '''Add a number of zeros to both sides of a signal.

        The input signal.
    number: int
        The number of zeros to add to the signal

    Returns:
    --------
    ndarray : The zero bufferd input signal

    '''
    zeros = np.zeros(number)
    signal_out = np.concatenate([zeros, signal, zeros])
    return signal_out


def cos_amp_modulator(signal, modulator_freq, fs, mod_index=1):
    '''Cosinus amplitude modulator

    Returns a cosinus amplitude modulator following the equation:
    ..math:: 1 + m * \cos{2 * \pi * f_m * t}

    where m is the modulation depth, f_m is the modualtion frequency
    and t is the

    Parameters:
    -----------
    signal : ndarray
        An input array that is used to determine the length of the
        modulator.

    modulator_freq : float
        The frequency of the cosine modulator.

    fs : float
        The sample frequency of the input signal.

    mod_index: float, optional
        The modulation index. (Default = 1)

    Returns:
    --------
    ndarray : The modulator

    '''

    if isinstance(signal, np.ndarray):
        time = get_time(signal, fs)
    elif isinstance(signal, int):
        time = get_time(np.zeros(signal), fs)
    else:
        raise TypeError("Signal must be numpy ndarray or int")

    modulator = 1 + mod_index * np.cos(2 * np.pi * modulator_freq * time)

    return modulator

def time2phase(time, frequency):
    '''Time to phase for a given frequency

    Parameters:
    -----------
    time : ndarray
        The time values to convert

    Returns:
    --------
    ndarray : converted phase values

    '''

    phase = time * frequency * (2 * np.pi)
    return phase

def phase2time(phase, frequency):
    '''Pase to Time for a given frequency

    Parameters:
    -----------
    phase : ndarray
        The phase values to convert

    Returns:
    --------
    ndarray : converted time values

    '''

    time = phase / (2 * np.pi) / frequency
    return time

def generate_tone(frequency, duration, fs, start_phase=0, endpoint=False):
    '''Sine tone with a given frequency, duration and sampling rate.

    This function will generate a pure tone with of a given duration
    at a given sampling rate. By default, the first sample will be
    evaluated at 0 and the duration will be the real stimulus duration.

    if endpoint is set to True, the duration will be considerd
    as the maxium point in time so that the function calculates one
    more sample. The stimulus duration is now duration + (1. / fs)

    Parameters:
    -----------
    frequency : scalar
        The tone frequency in Hz.
    duration : scalar
        The tone duration in seconds.
    fs : scalar
        The sampling rate for the tone.
    start_phase : scalar, optional
        The starting phase of the sine tone.
    endpoint : bool, optional
        Whether to generate an additional sample so that
        duration = time at last sample.

    Returns:
    --------
    ndarray : The sine tone

    '''
    len_signal = int(np.round(duration * fs))
    len_signal += 1 if endpoint else 0
    time = np.linspace(0, duration, len_signal, endpoint)
    tone = np.sin(2 * np.pi * frequency * time + start_phase)
    return tone

def get_time(signal, fs):
    '''Time axis of a given signal.

    This function generates a time axis for a given signal at a given
    sample rate.

    Parameters:
    -----------
    signal : ndarray
        The input signal for which to generate the time axis
    fs : scalar
        The sampling rate in Hz

    Returns:
    --------
    ndarray : The time axis in seconds

    '''
    dt = 1. / fs
    max_time = len(signal) * dt
    time = np.arange(0, max_time , dt)

    # Sometimes, due to numerics arange creates an extra sample which
    # needs to be removed
    if len(time) == len(signal) + 1:
        time = time[:-1]
    return time


<<<<<<< HEAD
def cosine_fade_window(signal, rise_time, fs, n_zeros=0):
=======

def cosine_fade_window(signal, rise_time, fs):
>>>>>>> 53ca0c11
    '''Cosine fade-in and fade-out window.

    This function generates a window function with a cosine fade in
    and fade out.

    Parameters:
    -----------
    signal: ndarray
        The length of the array will be used to determin the window length.
    rise_time : scalar
        Duration of the cosine fade in and fade out in seconds. The number of samples
        is determined via rounding to the nearest integer value.
    fs : scalar
        The sampling rate in Hz

    n_zeros : int
        Number of zeros to add at the end and at the beginning of the window.

    Returns:
    --------
    ndarray : The fading window

    '''

    assert isinstance(n_zeros, int)

    r = int(np.round(rise_time * fs))
    window = np.ones(len(signal) - 2 * n_zeros)
    flank = 0.5 * (1 + np.cos(np.pi / r * (np.arange(r) - r)))
    window[:r] = flank
    window[-r:] = flank[::-1]

    window = zero_buffer(window, n_zeros)
    return window

def gaussian_fade_window(signal, rise_time, fs, cutoff=-60):
    '''Gausian fade-in and fade-out window.

    This function generates a window function with a gausian fade in
    and fade out. The gausian slope is cut at the level defined by the
    cutoff parameter

    Parameters:
    -----------
    signal: ndarray
        The length of the array will be used to determin the window length.
    rise_time : scalar
        Duration of the gaussian fade in and fade out in seconds. The
        value is measured from the cutof level until reaching a value
        of 1. The number of samples is determined via rounding to the
        nearest integer value.
    fs : scalar
        The sampling rate in Hz
    cutoff : scalar
        The level at which the gausian slope is cut (default = -60dB)

    Returns:
    --------
    ndarray : The fading window

    '''
    cutoff_val = 10**(cutoff/ 20) # value at which to cut gaussian
    r = int(np.round(rise_time * fs)) #number of values in window
    window = np.ones(len(signal))
    win_time = np.linspace(0, rise_time, r)
    sigma = np.sqrt((-(rise_time)**2 / np.log(cutoff_val)) / 2)
    flank = np.exp(-(win_time - rise_time)**2 / (2 * sigma**2))

    # Set the beginning and and to the window to equal the flank
    window[:r-1] = flank[:-1]
    window[-r:] = flank[::-1]
    return window

def zero_buffer(signal, number):
    '''Add a number of zeros to both sides of a signal

    Parameters:
    -----------
    signal: ndarray
        The input Signal
    number : int
        The number of zeros that should be added

    Returns:
    --------
    ndarray : The bufferd signal

    '''
    assert isinstance(number, int)

    buf = np.zeros(number)
    signal = np.concatenate([buf, signal, buf])

    return signal


def delay_signal(signal, delay, fs):
    '''Delay by phase shifting in the frequncy domain.

    This function delays a given signal in the frequncy domain
    allowing for subsample time shifts.

    Parameters
    ----------
    signal : ndarray
        The signal to shift
    delay : scalar
        The delay in seconds
    fs :  scalar
        The signals sampling rate in Hz

    Returns
    -------
     ndarray : A array of shape [N, 2] where N is the length of the
         input signal. [:, 0] is the 0 padded original signal, [:, 1]
         the delayed signal

    '''

    #Only Positive Delays allowed
    assert delay >= 0

    # save the original length of the signal
    len_sig = len(signal)

    #due to the cyclic nature of the shift, pad the signal with
    #enough zeros
    n_pad = np.int(np.ceil(np.abs(delay * fs)))
    pad = np.zeros(n_pad)
    signal = np.concatenate([pad, signal, pad])

    #Apply FFT
    signal = pad_for_fft(signal)
    ft_signal = np.fft.fft(signal)

    #Calculate the phases need for shifting and apply them to the
    #spectrum
    freqs = np.fft.fftfreq(len(ft_signal), 1. / fs)
    ft_signal *= np.exp(-1j * 2 * np.pi * delay * freqs)

    #Inverse transform the spectrum and leave away the imag. part if
    #it is really small
    shifted_signal = np.fft.ifft(ft_signal)
    shifted_signal = np.real_if_close(shifted_signal, 1000)

    both = np.column_stack([signal, shifted_signal])

    # cut away the buffering
    both = both[n_pad:len_sig + 2 * n_pad, :]
    return both

def calc_dbspl(signal):
    '''Calculate the dB (SPL) value of a given signal.

    Parameters:
    -----------
    signal : ndarray
        The input signal

    Returns:
    --------
    float :
        The dB (SPL) value

    '''

    p0 = 20e-6
    rms_val = np.sqrt(np.mean(signal**2))
    dbspl_val = 20 * np.log10(rms_val / p0)

    return dbspl_val

def set_dbspl(signal, dbspl_val):
    '''Adjust signal amplitude to a given dbspl value.

    Parameters:
    -----------
    signal : ndarray
        The input signal
    dbspl_val : float
        The dbspl value to reach

    Returns:
    --------
    ndarray :
        The amplitude adjusted signal

    '''

    rms_val = np.sqrt(np.mean(signal**2))
    p0 = 20e-6 #ref_value

    factor = (p0 * 10**(float(dbspl_val) / 20)) / rms_val

    return signal * factor

def get_bark_limits():
    '''Limits of the Bark scale

    Returns the limit of the Bark scale as defined in [1]_.


    Returns
    -------
    list : Limits of the Bark scale

    References
    ----------
    .. [1] Zwicker, E. (1961). Subdivision of the audible frequency range into
           critical bands (frequenzgruppen). The Journal of the Acoustical
           Society of America, 33(2),
           248-248. http://dx.doi.org/10.1121/1.1908630

    '''
    bark_table = [20, 100, 200, 300, 400, 510, 630, 770, 920, 1080,
                  1270, 1480, 1720, 2000, 2320, 2700, 3150, 3700,
                  4400, 5300, 6400, 7700, 9500, 12000, 15500]
    return bark_table

def freq_to_bark(frequency, use_table=False):
    '''Frequency to Bark conversion

    Converts a given sound frequency in Hz into the Bark scale using
    The equation by [2]_ or the original table by [1]_.

    Parameters
    ----------
    frequency: scalar or ndarray
        The frequency in Hz. Value has to be between 20 and 15500 Hz
    use_table: bool, optional
        If True, the original table by [1]_ instead of the equation by [2]_
        is used. This also results in the CB beeing returned as integers.
        (default = False)

    Returns
    -------
    scalar or ndarray : The Critical Bandwith in bark

    References
    ----------
    .. [1] Zwicker, E. (1961). Subdivision of the audible frequency range into
           critical bands (frequenzgruppen). The Journal of the Acoustical
           Society of America, 33(2),
           248-248. http://dx.doi.org/10.1121/1.19086f30
    .. [2] Traunmueller, H. (1990). Analytical expressions for the tonotopic
           sensory scale. The Journal of the Acoustical Society of America,
           88(1), 97-100. http://dx.doi.org/10.1121/1.399849

    '''
    assert np.all(frequency >= 20)
    assert np.all(frequency < 15500)

    if use_table:
        #Only use the table with no intermdiate values
        bark_table = np.array(get_bark_limits())
        scale_limits = zip(bark_table[:-1], bark_table[1:])
        i = 0
        cb_val = np.zeros(len(frequency))
        for lower, upper in scale_limits:
            in_border = (frequency >= lower) & (frequency < upper)
            cb_val[in_border] = i
            i += 1
        return cb_val
    else:
        cb_val = (26.81 * frequency / (1960 + frequency)) - 0.53
        if min(cb_val) < 2.0:
            cb_val[cb_val < 2.0] += 0.15 * (2 - cb_val[cb_val < 2.0])
        if max(cb_val) > 20.1:
            cb_val[cb_val > 20.1] += 0.22 * (cb_val[cb_val > 20.1] - 20.1)
        return cb_val<|MERGE_RESOLUTION|>--- conflicted
+++ resolved
@@ -185,12 +185,7 @@
     return time
 
 
-<<<<<<< HEAD
 def cosine_fade_window(signal, rise_time, fs, n_zeros=0):
-=======
-
-def cosine_fade_window(signal, rise_time, fs):
->>>>>>> 53ca0c11
     '''Cosine fade-in and fade-out window.
 
     This function generates a window function with a cosine fade in
