import numpy as np
import audiotools as audio
from audiotools.filter import brickwall, gammatone
from audiotools import wav
from .base_signal import BaseSignal
import copy

class Signal(BaseSignal):
    r"""
    Attributes:
    -----------
    fs
    n_channels
    n_samples
    duration
    time
    """
    @property
    def time(self):
        """Get the time assigned to each sample of the signal"""
        time = audio.get_time(self, self.fs)
        return time

    def add_tone(self, frequency, amplitude=1, start_phase=0):
        r"""Add a sine tone with a given frequency, amplitude and start_phase

        This function will add a pure tone to the current
        waveform. following the equation:
        .. math:: x = x + cos(2\pi f t + \phi_0)
        where x is the waveform, f is the frequency, t is the time and
        phi_0 the starting phase.  The first evulated timepoint is 0.

        Parameters:
        -----------
        frequency : scalar
            The tone frequency in Hz.
        amplitude : scalar, optional
            The amplitude of the cosine. (default = 1)
        start_phase : scalar, optional
            The starting phase of the cosine. (default = 0)

        Returns:
        --------
        Signal : Returns itself

        """
        wv = audio.generate_tone(frequency,
                                 self.duration,
                                 self.fs,
                                 start_phase)

        # If multiple channels are defined, stack them.
        if self.n_channels > 1:
            wv = np.tile(wv, [self.n_channels, 1]).T
        self += amplitude * wv

        return self

    def add_low_noise_noise(self, low_f, high_f, n_rep=10, seed=None):
        noise = audio.generate_low_noise_noise(duration=self.duration,
                                               fs=self.fs,
                                               low_f=low_f,
                                               high_f=high_f,
                                               n_rep=n_rep,
                                               seed=seed)
        if self.n_channels > 1:
            summed_wv = self + noise[:, None]
        else:
            summed_wv = self + noise

        self[:] = summed_wv

        return self

    def add_noise(self, ntype='white', seed=None):
        r"""Add uncorrelated noise to the signal

        Add uncorrelated noise of a given spectral shape to all
        channels of the signal. Possible spectral shapes are 'white',
        'pink' (1 / f) and 'brown' (1 / f^2).


        Parameters:
        -----------
        ntype : {'white', 'pink', 'brown'}
            spectral shape of the noise
        seed : int or 1-d array_like, optional
            Seed for `RandomState`.
            Must be convertible to 32 bit unsigned integers.

        Returns:
        --------
        Signal : Returns itself

        """
        noise = audio.generate_noise(self.duration, self.fs,
                                     ntype=ntype, n_channels=1,
                                     seed=seed)

        if self.n_channels > 1:
            self += noise[:, None]
        else:
            self += noise

        return self

    # def add_corr_noise(self, corr=1, channels=[0, 1], seed=None):

    #     noise = audio.generate_corr_noise(self.duration, self.fs, corr, seed=seed)
    #     for i_c, n_c in enumerate(channels):
    #         summed_wv = self[n_c].waveform + noise[:, i_c]
    #         self[n_c].set_waveform(summed_wv)

    #     return self

    def set_dbspl(self, dbspl):
        """Set sound pressure level in dB

        Normalizes the signal to a given sound pressure level in dB
        relative 20e-6 Pa.

        Parameters:
        -----------
        dbspl : float
            The sound pressure level in dB

        Returns:
        --------
        Signal : Returns itself

        """

        res = audio.set_dbspl(self, dbspl)
        self[:] = res[:]

        return self

    def set_dbfs(self, dbfs):
        """Normalize the signal to a given dBFS RMS value.

        Parameters:
        -----------
        dbfs : float
            The dBFS RMS value

        Returns:
        --------
        Signal : Returns itself

        """

        nwv = audio.set_dbfs(self, dbfs)
        self[:] = nwv

        return self

    def calc_dbfs(self):
        """Calculate the dBFS RMS value for the signal

        Returns:
        --------
        float : The dBFS RMS value

        """
        dbfs = audio.calc_dbfs(self)
        return dbfs

    def calc_crest_factor(self):
        """Calculate crest factor

        Calculates the crest factor of the input signal. The crest factor
            is defined as:

        .. math:: C = \frac{|x_{peak}|}{x_{rms}}

        where :math:`x_{peak}` is the maximum of the absolute value and
        :math:`x{rms}` is the effective value of the signal.

        Returns:
        --------
        scalar :
            The crest factor

        """
        crest_factor = audio.crest_factor(self)
        return crest_factor


    # def bandpass(self, f_center, bw, ftype):
    #     if ftype == 'brickwall':
    #         f_low = f_center - 0.5 * bw
    #         f_high = f_center + 0.5 * bw
    #         filt_signal = brickwall(self.waveform, self.fs, f_low, f_high)
    #     elif ftype == 'gammatone':
    #         # f_low = f_center - 0.5 * bw
    #         # f_high = f_center + 0.5 * bw
    #         filt_signal = gammatone(self.waveform, self.fs, f_center, bw).real
    #     else:
    #         raise NotImplementedError('Filter type %s not implemented' % ftype)

    #     self.set_waveform(filt_signal)

    #     return self

    # def lowpass(self, f_cut, ftype):
    #     if ftype == 'brickwall':
    #         filt_signal = brickwall(self.waveform, self.fs, 0, f_cut)
    #     else:
    #         raise NotImplementedError('Filter type %s not implemented' % ftype)

    #     self.set_waveform(filt_signal)

    #     return self

    # def highpass(self, f_cut, ftype):
    #     if ftype == 'brickwall':
    #         filt_signal = brickwall(self.waveform, self.fs, f_cut, np.inf)
    #     else:
    #         raise NotImplementedError('Filter type %s not implemented' % ftype)

    #     self.set_waveform(filt_signal)

    #     return self

    def calc_dbspl(self):
        """Calculate the sound pressure level of the signal

        Returns:
        --------
        float : The sound pressure level in dB

        """
        dbspl = audio.calc_dbspl(self)
        return dbspl

    def zeropad(self, number=None, duration=None):
        """Add zeros to start and end of signal

        This function adds zeros of a given number or duration to the start or
        end of a signal. The same number of zeros is added to the start and
        end of a signal if a scalar is given as `number` or `duration. If a
        vector of two values is given, the first defines the number at the
        beginning, the second the number of zeros at the end.

        Parameters:
        -----------
        number : scalar or vecor of len(2), optional
            Number of zeros.
        duration : scalar or vecor of len(2), optional
            duration of zeros in seconds.

        Returns:
        --------
        Signal : Returns itself

        """

        #Only one number or duration must be stated
        if duration == None and number == None:
            raise ValueError('Must state duration or number of zeros')
        elif duration == None and number == None:
                raise ValueError('Must state only duration or number of zeros')
                return

        # If duration instead of number is stated, calculate the
        # number of samples to buffer with
        elif duration != None and number == None:
            if not np.isscalar(duration):
                number_s = audio.nsamples(duration[0], self.fs)
                number_e = audio.nsamples(duration[1], self.fs)
                number = (number_s, number_e)
            else:
                number = audio.nsamples(duration, self.fs)

        # Can only be applied to the whole signal not to a slice
        if not isinstance(self.base, type(None)):
            raise RuntimeError('Zeropad can only be applied to the whole signal')
        else:
            wv = audio.zeropad(self, number)
            self.resize(wv.shape, refcheck=False)
            self[:] = wv
            # print('no slice')
        # new_sig = Signal(self.n_channels, duration, self.fs)
        # new_sig[:] = wv
        # self = new_sig
        return self

    def add_fade_window(self, rise_time, type='cos'):
        """Add a fade in/out window to the signal

        This function multiplies a fade window with a given rise time
        onto the signal. Possible values for `type` are 'cos' for a
        cosine window, 'gauss' for a gaussian window, 'hann' for a
        hann window.

        Paramters:
        ----------
        rise_time : float
            The rise time in seconds.
        type : 'cos', 'gauss' or 'hann'
            The type of the window. (default = 'cos')

        """

        if type == 'gauss':
            win = audio.gaussian_fade_window(self, rise_time,
                                             self.fs)
        elif type == 'cos':
            win = audio.cosine_fade_window(self, rise_time,
                                           self.fs)
        elif type == 'cos2':
            win = audio.cossquare_fade_window(self, rise_time,
                                           self.fs)
        elif type == 'hann':
            win = audio.hann_fade_window(self, rise_time,
                                         self.fs)

        self *= win
        return self

    def add_cos_modulator(self, frequency, m, start_phase=0):
        r"""Multiply a cosinus amplitude modulator to the signal

        Multiplies a cosinus amplitude modulator following the equation:
        ..math:: 1 + m * \cos{2 * \pi * f_m * t + \phi_{0}}

        where m is the modulation depth, f_m is the modualtion frequency
        and t is the time. \phi_0 is the start phase

        Parameters:
        -----------
        frequency : float
          The frequency of the cosine modulator.
        m : float, optional
          The modulation index. (Default = 1)
        start_phase : float
          The starting phase of the cosine in radiant.

        Returns:
        --------
        Signal : Returns itself

        """

        mod = audio.cos_amp_modulator(signal=self,
                                      modulator_freq=frequency,
                                      fs=self.fs,
<<<<<<< HEAD
                                      mod_index=m)
        self *= mod
=======
                                      mod_index=m,
                                      start_phase=start_phase)
>>>>>>> 6bc3dae6

        return self

<<<<<<< HEAD
    # def delay(self, delay, channels, method='fft', mode='zeros'):
=======
    def delay(self, delay, channels, method='fft'):
>>>>>>> 6bc3dae6

    #     nshift = delay * self.fs

    #     if delay == 0: return self

<<<<<<< HEAD
    #     # Allways use the sample algorithm if the delay is a full
    #     # multiple of the time resolution
    #     if nshift % 1 == 0:
    #         method = 'sample'

    #     to_delay = self.waveform[:, channels]
    #     if method == 'sample':
    #         nshift = int(np.round(nshift))
    #         shifted = audio.shift_signal(to_delay, nshift, mode)
    #     elif method == 'fft':
    #         shifted = audio.fftshift_signal(to_delay, delay, self.fs, mode)

    #     if mode =='cyclic':
    #         self.waveform[:, channels] = shifted
    #     else:
    #         self.waveform[:, channels] = shifted[:self.n_samples, :]
=======
        # Allways use the sample algorithm if the delay is a full
        # multiple of the time resolution

        to_delay = self.waveform[:, channels]
        if method == 'sample':
            nshift = int(np.round(nshift))
            shifted = audio.shift_signal(to_delay, nshift, mode='cyclic')
        elif method == 'fft':
            shifted = audio.fftshift_signal(to_delay, delay, self.fs)

        self.waveform[:, channels] = shifted
>>>>>>> 6bc3dae6

    #     return self


    def phase_shift(self, phase):
        """Shifts all frequency components of a signal by a constant phase.

        Shift all frequency components of a given signal by a constant
        phase by means of fFT transformation, phase shifting and inverse
        transformation.

        Parameters:
        -----------
        signal : ndarray
            The input signal
        phase : scalar
            The phase in rad by which the signal is shifted.

        Returns:
        --------
        ndarray :
            The phase shifted signal

        """
        wv = audio.phase_shift(self, phase, self.fs)
        self[:] = wv

        return self

    # def from_wav(self, filename, fullscale=True):
    #     wv, fs = wav.readwav(filename, fullscale)

    #     if wv.ndim > 1:
    #         n_channels = wv.shape[1]
    #     else:
    #         n_channels = 1

    #     duration = wv.shape[0] / fs
    #     self.init_signal(n_channels, duration, fs)
    #     self.set_waveform(wv)

    # def play(self, bitdepth=32, buffsize=1024):
    #     wv = self.waveform
    #     audio.interfaces.play(signal=wv,
    #                           fs=self.fs,
    #                           bitdepth=bitdepth,
    #                           buffsize=buffsize)

    # def plot(self, ax=None):
    #     import matplotlib.pyplot as plt
    #     if not ax:
    #         fig, ax = plt.subplots(1, 1)
    #     else:
    #         fig = ax.figure
    #     if self.n_channels == 2:
    #         ax.plot(self.time, self[0].waveform, color=audio.COLOR_L)
    #         ax.plot(self.time, self[1].waveform, color=audio.COLOR_R)
    #     else:
    #         ax.plot(self.time, self.waveform)
    #     return fig, ax

    def rms(self, axis=0):
        """Root mean square for each channel

        """

        rms = np.sqrt(np.mean(self**2, axis=axis))
        return rms

    def amplitude_spectrum(self, single_sided=False, nfft=None):
        """Amplitude spectrum of the signal

        """

        nfft = nfft if nfft else self.n_samples
        spec = np.fft.fft(self, n=nfft, axis=0) / nfft
        freq = np.fft.fftfreq(nfft, 1.0 / self.fs)
        spec = np.fft.fftshift(spec, axes=0)
        freq = np.fft.fftshift(freq, axes= 0)

        if single_sided:
            freq = freq[nfft // 2:, ...]
            spec = spec[nfft // 2:, ...]
            spec *= 2
            spec[0, ...] /= 2 # do not double dc
            if not nfft % 2:
                spec[-1, ...] /= 2       # nyquist bin should also not be doubled

        return freq, spec

    # def phase_spectrum(self, nfft=None):
    #     nfft = nfft if nfft else self.n_samples
    #     freq, spec = self.amplitude_spectrum(nfft)
    #     phase = np.angle(spec)
    #     phase = phase[..., nfft // 2:]
    #     freq = freq[..., nfft // 2:]
    #     return freq, phase

    # def autopower_spectrum(self, nfft=None):
    #     nfft = nfft if nfft else self.n_samples
    #     freq, spec = self.amplitude_spectrum(nfft)
    #     auto_spec = np.real_if_close(spec * spec.conj())

    #     return freq, auto_spec

    # def power_spectrum(self, nfft=None):
    #     nfft = nfft if nfft else self.n_samples
    #     freq, specsubtype = self.autopower_spectrum(nfft)
    #     freq = freq[nfft // 2:, ...]
    #     spec = spec[nfft // 2:, ...]
    #     spec *= 2
    #     spec[0, ...] /= 2 # do not double dc
    #     if not nfft % 2:
    #         spec[-1, ...] /= 2       # nyquist bin should also not be doubled
    #     return freq, spec

    def rectify(self):
        """One-way rectification of the signal"""
        self.waveform[self.waveform < 0] = 0
        return self


    def to_freqdomain(self):
        fd = audio.oaudio.FrequencyDomainSignal(self.n_channels,
                                                self.duration, self.fs,
                                                dtype=complex)
        fd.from_timedomain(self)

        return fd

    # def to_analytical(self):
    #     an = audio.oaudio.AnalyticalSignal()
    #     an.from_timedomain(self)

    #     return an

    # def __repr__(self):
    #     repr = "Signal(channels={channels}, samples={samples}, fs={fs} Hz, duration={duration} s)".format(channels=self.n_channels, fs=self.fs, duration=self.duration, samples=self.n_samples)
    #     return repr<|MERGE_RESOLUTION|>--- conflicted
+++ resolved
@@ -345,48 +345,14 @@
         mod = audio.cos_amp_modulator(signal=self,
                                       modulator_freq=frequency,
                                       fs=self.fs,
-<<<<<<< HEAD
-                                      mod_index=m)
-        self *= mod
-=======
                                       mod_index=m,
                                       start_phase=start_phase)
->>>>>>> 6bc3dae6
-
-        return self
-
-<<<<<<< HEAD
-    # def delay(self, delay, channels, method='fft', mode='zeros'):
-=======
+        self *= mod
+        return self
+
     def delay(self, delay, channels, method='fft'):
->>>>>>> 6bc3dae6
-
-    #     nshift = delay * self.fs
-
-    #     if delay == 0: return self
-
-<<<<<<< HEAD
-    #     # Allways use the sample algorithm if the delay is a full
-    #     # multiple of the time resolution
-    #     if nshift % 1 == 0:
-    #         method = 'sample'
-
-    #     to_delay = self.waveform[:, channels]
-    #     if method == 'sample':
-    #         nshift = int(np.round(nshift))
-    #         shifted = audio.shift_signal(to_delay, nshift, mode)
-    #     elif method == 'fft':
-    #         shifted = audio.fftshift_signal(to_delay, delay, self.fs, mode)
-
-    #     if mode =='cyclic':
-    #         self.waveform[:, channels] = shifted
-    #     else:
-    #         self.waveform[:, channels] = shifted[:self.n_samples, :]
-=======
-        # Allways use the sample algorithm if the delay is a full
-        # multiple of the time resolution
-
-        to_delay = self.waveform[:, channels]
+
+        to_delay = self[:, channels]
         if method == 'sample':
             nshift = int(np.round(nshift))
             shifted = audio.shift_signal(to_delay, nshift, mode='cyclic')
@@ -394,7 +360,6 @@
             shifted = audio.fftshift_signal(to_delay, delay, self.fs)
 
         self.waveform[:, channels] = shifted
->>>>>>> 6bc3dae6
 
     #     return self
 
