import math

import numpy as np
from numpy import pi
from scipy.signal import lfilter
from math import factorial

from .. import audiotools as audio


def design_gammatone(fc, bw, fs, order=4, attenuation_db="erb"):
    """Return the coefficient of a gammatone filter.

    Calculates the filter coefficents for a gammatone filter following
    Eq. 11 and 12 of [hohmann2002b]_.


    Parameters
    ----------
    fc : scalar
      The center frequency of the filter in Hz
    bw : scalar
      The bandwidth of the filter in Hz
    fs : int
      The sample frequency
    order : int
      The filter order (default = 4)
    attenuation_db: scalar or 'erb'
      The attenuation at half bandwidth in dB, when set to 'erb', bw
      is interpreted as the equivalent rectangular bandwidth
      of the filter. (default = 'erb')

    Returns
    -------
    b : ndarray
      The numerator coefficient vector in a 1-D sequence.
    a : ndarray
      The denominator coefficient vector in a 1-D sequence.

    References
    ----------
    ..[hohmann2002b] Hohmann, V., Frequency analysis and synthesis
          using a Gammatone filterbank, Acta Acustica, Vol 88 (2002),
          43 -3442

    """
    # in case the bandwith is stated in equivalent rectangular
    # bandwidth:
    if attenuation_db == "erb":
        # Using Eq. 14 and 15 [Hohmann2002]
        bw = erb_to_3db(bw, order)
        attenuation_db = -3

    phi = pi * bw / fs  # Eq. 12 [Hohmann2002]
    beta = 2 * pi * fc / fs  # Eq. 10 [Hohmann2002]

    alpha = 10 ** (0.1 * attenuation_db / order)  # Eq. 12 [Hohmann2002]
    p = (-2 + 2 * alpha * np.cos(phi)) / (1 - alpha)  # Eq. 12 [Hohmann2002]

    lvar = -p / 2 - np.sqrt(p**2 / 4 - 1)  # Eq. 12 [Hohmann2002]

    coef = lvar * np.exp(1j * beta)  # Eq. 1 [Hohmann2002]
    factor = 2 * (1 - np.abs(coef)) ** order

    b = (np.array(factor),)
    a = np.array([1.0, -coef])

    return b, a


def erb_to_3db(equivalent_rect_bw: float, order: int) -> float:
    """ERB to -3db bw conversion for gammatone filter of given order."""
    c = 2 * np.sqrt(2 ** (1 / order) - 1)
<<<<<<< HEAD
    alpha = (np.pi * factorial(2 * order - 2) * 2.0 ** (2 - 2 * order)) / factorial(
        order - 1
    ) ** 2
=======
    alpha = (
        np.pi * math.factorial(2 * order - 2) * 2.0 ** (2 - 2 * order)
    ) / math.factorial(order - 1) ** 2
>>>>>>> 9a38cff3
    bw = c / alpha * equivalent_rect_bw
    return bw


def gammatonefos_apply(signal, b, a, order, states=None):
    """Process an input signal by applying the filter `order` times.

    Filter the signal with a gammatone filter defined by the
    coeffients `b` and `a`. The filter is applied `order` times.

    Parameters
    ----------
    b : array_like
      The numerator coefficient vector in a 1-D sequence.
    a : array_like
      The denominator coefficient vector in a 1-D sequence.
    order : int
      The filter order
    states : ndarray or None
      Filter states of length `order`. (default = none)


    Returns
    -------
    signal : ndarray
      The analytical filtered output signal
    states : ndarray
      The filter states.

    """
    _, _, n_channel = audio._duration_is_signal(signal, None, None)

    # state shape
    if not states:
        if np.ndim(n_channel) == 0:
            if n_channel == 1:  # only one channel
                shape = [order, 1]
            else:  # more then one channels
                shape = [order, 1, n_channel]
        else:  # Multiple dimensions
            shape = [order, 1, *n_channel]

    states = np.zeros(shape, dtype=np.complex128)

    # copy results into a new complex Signal or array
    if isinstance(signal, audio.Signal):
        signal_out = audio.Signal(n_channel, signal.duration, signal.fs, dtype=complex)
    else:
        signal_out = np.zeros_like(signal, dtype=complex)
    signal_out[:] = signal

    for i in range(order):
        # state = states[i, :]
        out, state = lfilter(b, a, signal_out, zi=states[i], axis=0)
        signal_out[:] = out
        states[i] = state[0]
        b = np.ones_like(b)

    return signal_out, states


def gammatone(signal, fc, bw, fs, order=4, attenuation_db="erb", return_complex=True):
    """Apply a gammatone filter to the signal.

    Applys a gammatone filter following [Hohmann2002]_ to the input
    signal and returns the filtered signal.

    Parameters
    ----------
    signal : ndarray
        The input signal
    fs : int
      The sample frequency in Hz
    fc : scalar
      The center frequency of the filter in Hz
    bw : scalar
      The bandwidth of the filter in Hz
    order : int
      The filter order (default = 4)
    attenuation_db: scalar or 'erb'
      The attenuation at half bandwidth in dB (default = 'erb').
      If set to 'erb', the bandwidth is interpreted as the rectangular
      equivalent bw.
    return_complex : bool
      Whether the complex filter output or only it's real
      part is returned (default = True)

    Returns
    -------
      The filtered signal.

    References
    ----------
    .. [Hohmann2002] Hohmann, V., Frequency analysis and synthesis
          using a Gammatone filterbank, Acta Acustica, Vol 88 (2002),
          43 -3442

    """
    b, a = design_gammatone(fc, bw, fs, order, attenuation_db)

    out_signal = np.zeros_like(signal, complex)

    out_signal, state = gammatonefos_apply(signal, b, a, order)

    if not return_complex:
        out_signal = out_signal.real

    return out_signal<|MERGE_RESOLUTION|>--- conflicted
+++ resolved
@@ -71,15 +71,9 @@
 def erb_to_3db(equivalent_rect_bw: float, order: int) -> float:
     """ERB to -3db bw conversion for gammatone filter of given order."""
     c = 2 * np.sqrt(2 ** (1 / order) - 1)
-<<<<<<< HEAD
     alpha = (np.pi * factorial(2 * order - 2) * 2.0 ** (2 - 2 * order)) / factorial(
         order - 1
     ) ** 2
-=======
-    alpha = (
-        np.pi * math.factorial(2 * order - 2) * 2.0 ** (2 - 2 * order)
-    ) / math.factorial(order - 1) ** 2
->>>>>>> 9a38cff3
     bw = c / alpha * equivalent_rect_bw
     return bw
 
